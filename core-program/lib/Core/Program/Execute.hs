--- conflicted
+++ resolved
@@ -251,22 +251,10 @@
         Async.async $ do
             processStandardOutput out
 
-<<<<<<< HEAD
-    -- set up telemtry exporter
-    l <- Async.async $ do
-        Safe.catchesAsync
-            (processTelemetryMessages exporter log)
-            (collapseHandlers)
-
-    -- set up signal handlers
-    _ <- Async.async $ do
-        setupSignalHandlers quit level
-=======
     -- set up debug logger
     l <-
         Async.async $ do
-            processDebugMessages log
->>>>>>> 45f73b85
+            processTelemetryMessages exporter log
 
     -- run actual program, ensuring to grab any otherwise uncaught exceptions.
     code <-
@@ -329,19 +317,8 @@
         )
         (collapseHandler "output processing collapsed")
 
-<<<<<<< HEAD
 processTelemetryMessages :: Exporter -> TQueue Datum -> IO ()
 processTelemetryMessages exporter log = do
-    forever $ do
-        -- TODO actually do something with log messages
-        -- Message now severity text potentialValue <- ...
-        _ <- atomically (readTQueue log)
-
-        -- HERE -- put a function here (perhaps that's what is in Exporter) that handles messages coming off of the queue.
-        return ()
-=======
-processDebugMessages :: TQueue Message -> IO ()
-processDebugMessages log =
     Safe.catch
         ( do
             forever $ do
@@ -352,7 +329,6 @@
                 return ()
         )
         (collapseHandler "debug processing collapsed")
->>>>>>> 45f73b85
 
 {- |
 Safely exit the program with the supplied exit code. Current output and
