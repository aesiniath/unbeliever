{-# LANGUAGE BangPatterns #-}
{-# LANGUAGE FlexibleContexts #-}
{-# LANGUAGE GeneralizedNewtypeDeriving #-}
{-# LANGUAGE MultiParamTypeClasses #-}
{-# LANGUAGE OverloadedStrings #-}
{-# OPTIONS_GHC -Wno-deprecations #-}
{-# OPTIONS_HADDOCK prune #-}

{- |
Output and Logging from your program.

Broadly speaking, there are two kinds of program: console tools invoked for a
single purpose, and long-running daemons that effectively run forever.

Tools tend to be run to either have an effect (in which case they tend not to
a say much of anything) or to report a result. This tends to be written to
\"standard output\"—traditionally abbreviated in code as @stdout@—which is
usually printed to your terminal.

Daemons, on the other hand, don't write their output to file descriptor 1;
rather they tend to respond to requests by writing to files, replying over
network sockets, or sending up smoke signals (@ECPUTOOHOT@, in case you're
curious). What daemons /do/ output, however, is log messages.

While there are many sophisticated logging services around that you can
interact with directly, from the point of view of an individual /program/
these tend to have faded away and have become more an aspect of the
Infrastructure- or Platform-as-a-Service you're running on. Over the past few
years containerization mechanisms like __docker__, then more recently
container orchestration layers like __kubernetes__, have generally simply
captured programs' standard output /as if it were the program's log output/
and then sent that down external logging channels to whatever log analysis
system is available. Even programs running locally under __systemd__ or
similar tend to follow the same pattern; services write to @stdout@ and that
output, as "logs", ends up being fed to the system journal.

So with that in mind, in your program you will either be outputting results to
@stdout@ or not writing there at all, and you will either be describing
extensively what your application is up to, or not at all.

There is also a \"standard error\" file descriptor available. We recommend not
using it. At best it is unclear what is written to @stderr@ and what isn't; at
worse it is lost as many environments in the wild discard @stderr@ entirely.
To avoid this most of the time people just combine them in the invoking shell
with @2>&1@, which inevitably results in @stderr@ text appearing in the middle
of normal @stdout@ lines corrupting them.

The original idea of standard error was to provde a way to report adverse
conditions without interrupting normal text output, but as we have just
observed if it happens without context or out of order there isn't much point.
Instead this library offers a mechanism which caters for the different /kinds/
of output in a unified, safe manner.

== Three kinds of output/logging messages

/Standard output/

Your program's normal output to the terminal. This library provides the
'write' (and 'writeS' and 'writeR') functions to send output to @stdout@.

/Informational messages/

When running a tool, you sometimes need to know /what it is doing/ as it is
carrying out its steps. The 'info' function allows you to emit descriptive
messages to the log channel tracing the activities of your program.

Ideally you would never need to turn this on in a command-line tool, but
sometimes a user or operations engineer needs to see what an application is up
to. These should be human readable status messages to convey a sense of
progress.

In the case of long-running daemons, 'info' can be used to describe high-level
lifecycle events, to document individual requests, or even describe individual
transitions in a request handler's state machine, all depending on the nature
of your program.

/Debugging/

Programmers, on the other hand, often need to see the internal state of the
program when /debugging/.

You almost always you want to know the value of some variable or parameter, so
the 'debug' (and 'debugS' and 'debugR') utility functions here send log
messages to the console prefixed with a label that is, by convention, the name
of the value you are examining.

The important distinction here is that such internal values are almost never
useful for someone other than the person or team who wrote the code emitting
it. Operations engineers might be asked by developers to turn on @--debug@ing
and report back the results; but a user of your program is not going to do
that in and of themselves to solve a problem.

== Single output channel

It is the easy to make the mistake of having multiple subsystems attempting to
write to @stdout@ and these outputs corrupting each other, especially in a
multithreaded language like Haskell. The output actions described here send
all output to terminal down a single thread-safe channel. Output will be
written in the order it was executed, and (so long as you don't use the
@stdout@ Handle directly yourself) your terminal output will be sound.

Passing @--verbose@ on the command-line of your program will cause 'event' to
write its tracing messages to the terminal. This shares the same output
channel as the 'write'@*@ functions and will /not/ cause corruption of your
program's normal output.

Passing @--debug@ on the command-line of your program will cause the
'debug'@*@ actions to write their debug-level messages to the terminal. This
shares the same output channel as above and again will not cause corruption of
your program's normal output.

== Runtime

You can change the current logging level from within your program by calling
'Core.Program.Execute.setVerbosityLevel'. You can also toggle between normal
'Output', 'Verbose' output and 'Debug' logging by sending the @SIGUSR1@ signal
to the program using /kill/:

@
$ kill -USR1 42069
$
@
-}
module Core.Program.Logging (
    putMessage,
    Verbosity (..),

    -- * Normal output
    write,
    writeS,
    writeR,

    -- * Informational
    info,
    warn,
    critical,

    -- * Debugging
    debug,
    debugS,
    debugR,

    -- * Internals
    event,
) where

import Chrono.TimeStamp (TimeStamp (..), getCurrentTimeNanoseconds)
import Control.Concurrent.MVar (readMVar)
import Control.Concurrent.STM (atomically)
import Control.Concurrent.STM.TQueue (writeTQueue)
import Control.Exception (evaluate)
import Control.Monad (when)
import Control.Monad.Reader.Class (MonadReader (ask))
import Data.Fixed
import Data.Hourglass (TimeFormatElem (..), timePrint)
import qualified Data.Text.Short as S (replicate)

import Core.Program.Context
import Core.System.Base
import Core.Text.Colour
import Core.Text.Rope
import Core.Text.Utilities

<<<<<<< HEAD

data Message = Message TimeStamp Verbosity Rope (Maybe Rope)
=======
data Message = Message TimeStamp Severity Rope (Maybe Rope)

data Severity
    = SeverityNone
    | SeverityCritical
    | SeverityWarn
    | SeverityInfo
    | SeverityDebug
>>>>>>> 9a476dfd

putMessage :: Context τ -> Message -> IO ()
putMessage context (Message now level text possiblelValue) = do
    let i = startTimeFrom context
    start <- readMVar i
    let output = outputChannelFrom context

<<<<<<< HEAD
    let !display = case potentialValue of
=======
    let display = case possiblelValue of
>>>>>>> 9a476dfd
            Just value ->
                if containsCharacter '\n' value
                    then text <> " =\n" <> value
                    else text <> " = " <> value
            Nothing -> text

    let !result = formatLogMessage start now level display

    atomically $ do
        writeTQueue output result

<<<<<<< HEAD
formatLogMessage :: TimeStamp -> TimeStamp -> Verbostiy -> Rope -> Rope
formatLogMessage start now message =
=======
formatLogMessage :: TimeStamp -> TimeStamp -> Severity -> Rope -> Rope
formatLogMessage start now severity message =
>>>>>>> 9a476dfd
    let !start' = unTimeStamp start
        !now' = unTimeStamp now
        !stampZ =
            timePrint
                [ Format_Hour
                , Format_Text ':'
                , Format_Minute
                , Format_Text ':'
                , Format_Second
                , Format_Text 'Z'
                ]
                now

        -- I hate doing math in Haskell
        !elapsed = fromRational (toRational (now' - start') / 1e9) :: Fixed E3

<<<<<<< HEAD
        !color = case level of
            Output -> emptyRope
            Event -> intoEscapes dullWhite
            Debug -> intoEscapes pureGrey
=======
        !color = case severity of
            SeverityNone -> emptyRope
            SeverityCritical -> intoEscapes pureRed
            SeverityWarn -> intoEscapes pureYellow
            SeverityInfo -> intoEscapes dullWhite
            SeverityDebug -> intoEscapes pureGrey
>>>>>>> 9a476dfd

        !reset = intoEscapes resetColour
     in mconcat
            [ color
            , intoRope stampZ
            , " ("
            , padWithZeros 6 (show elapsed)
            , ") "
            , message
            , reset
            ]

{- |
Utility function to prepend \'0\' characters to a string representing a
number.
-}

{-
    Cloned from **locators** package Data.Locators.Hashes, BSD3 licence
-}
padWithZeros :: Int -> String -> Rope
padWithZeros digits str =
    intoRope pad <> intoRope str
  where
    !pad = S.replicate len "0"
    !len = digits - length str

{- |
Write the supplied text to @stdout@.

This is for normal program output.

@
     'write' "Beginning now"
@
-}
write :: Rope -> Program τ ()
write text = do
    context <- ask
    liftIO $ do
        let out = outputChannelFrom context

        !text' <- evaluate text
        atomically (writeTQueue out text')

{- |
Call 'show' on the supplied argument and write the resultant text to
@stdout@.

(This is the equivalent of 'print' from __base__)
-}
writeS :: Show α => α -> Program τ ()
writeS = write . intoRope . show

{- |
Pretty print the supplied argument and write the resultant text to
@stdout@. This will pass the detected terminal width to the 'render'
function, resulting in appopriate line wrapping when rendering your value.
-}
writeR :: Render α => α -> Program τ ()
writeR thing = do
    context <- ask
    liftIO $ do
        let out = outputChannelFrom context
        let columns = terminalWidthFrom context

        let text = render columns thing
        !text' <- evaluate text
        atomically (writeTQueue out text')

{- |
Note a significant event, state transition, status; also used as a heading for
subsequent debugging messages. This:

@
    'info' "Starting..."
@

will result in

> 13:05:55Z (00.112) Starting...

appearing on @stdout@. The output string is current time in UTC, and time
elapsed since startup shown to the nearest millisecond (our timestamps are to
nanosecond precision, but you don't need that kind of resolution in in
ordinary debugging).

@since 0.2.12
-}
info :: Rope -> Program τ ()
info text = do
    context <- ask
    liftIO $ do
        level <- readMVar (verbosityLevelFrom context)
        when (isEvent level) $ do
            now <- getCurrentTimeNanoseconds
            putMessage context (Message now SeverityInfo text Nothing)

event :: Rope -> Program τ ()
event = info
{-# DEPRECATED event "Use info instead" #-}

{- |
Emit a diagnostic message warning of an off-nominal condition. They are best
used for unexpected conditions or places where defaults are being applied
(potentially detrimentally).

@
     warn "You left the lights on again"
@

Warnings are worthy of note if you are looking into the behaviour of the
system, and usually—but not always—indicate a problem. That problem may not
need to be rectified, certainly not immediately.

__DO NOT PAGE OPERATIONS STAFF ON WARNINGS__.

For example, see "Core.Program.Execute"'s 'Core.Program.Execute.trap_'
function, a wrapper action which allows you to restart a loop when combined
with 'Control.Monad.forever'. @trap_@ swollows exceptions /but does not do/
/so silently/, instead using 'warn' to log a warning as an information
message. You don't need to do anything about the warning right away; after all
the point is to allow your program to continue. If it is happening unexpectly
or frequently, however, the issue bears investigation and the warning severity
message will give you a starting point for diagnosis.

@since 0.2.12
-}
warn :: Rope -> Program τ ()
warn text = do
    context <- ask
    liftIO $ do
        level <- readMVar (verbosityLevelFrom context)
        when (isEvent level) $ do
            now <- getCurrentTimeNanoseconds
            putMessage context (Message now SeverityWarn text Nothing)

{- |
Report an anomoly or condition critical to the ongoing health of the program.

@
     critical "Unable to do hostname lookups"      -- Yup, it was DNS. It's always DNS.
@

The term \"critical\" generally means the program is now in an unexpected or
invalid state, that further processing is incorrect, and that the program is
likely about to crash. The key is to get the message out to the informational
channel as quickly as possible before it does.

For example, an uncaught exception bubbling to the top the
'Core.Program.Execute.Program' monad will be logged as a 'critical' severity
message and forceibly output to the console before the program exits. Your
program is crashing, but at least you have a chance to find about why before
it does.

You're not going to page your operations staff on these either, but if they're
happening in a production service and it's getting restarted a lot as a result
you're probably going to be hearing about it.

@since 0.2.12
-}
critical :: Rope -> Program τ ()
critical text = do
    context <- ask
    liftIO $ do
        level <- readMVar (verbosityLevelFrom context)
        when (isEvent level) $ do
            now <- getCurrentTimeNanoseconds
            putMessage context (Message now SeverityCritical text Nothing)

isEvent :: Verbosity -> Bool
isEvent level = case level of
    Output -> False
    Event -> True
    Verbose -> True
    Debug -> True

isDebug :: Verbosity -> Bool
isDebug level = case level of
    Output -> False
    Event -> False
    Verbose -> False
    Debug -> True

{- |
Output a debugging message formed from a label and a value. This is like
'event' above but for the (rather common) case of needing to inspect or record
the value of a variable when debugging code. This:

@
    'setProgramName' \"hello\"
    name <- 'getProgramName'
    'debug' \"programName\" name
@

will result in

> 13:05:58Z (03.141) programName = hello

appearing on @stdout@, assuming these actions executed about three seconds
after program start.
-}
debug :: Rope -> Rope -> Program τ ()
debug label value = do
    context <- ask
    liftIO $ do
        level <- readMVar (verbosityLevelFrom context)
        when (isDebug level) $ do
            now <- getCurrentTimeNanoseconds
            !value' <- evaluate value
            putMessage context (Message now SeverityDebug label (Just value'))

{- |
Convenience for the common case of needing to inspect the value
of a general variable which has a 'Show' instance
-}
debugS :: Show α => Rope -> α -> Program τ ()
debugS label value = debug label (intoRope (show value))

{- |
Convenience for the common case of needing to inspect the value of a
general variable for which there is a 'Render' instance and so can pretty
print the supplied argument to the log. This will pass the detected
terminal width to the 'render' function, resulting in appopriate line
wrapping when rendering your value (if logging to something other than
console the default width of @80@ will be applied).
-}
debugR :: Render α => Rope -> α -> Program τ ()
debugR label thing = do
    context <- ask
    liftIO $ do
        level <- readMVar (verbosityLevelFrom context)
        when (isDebug level) $ do
            now <- getCurrentTimeNanoseconds

            let columns = terminalWidthFrom context

            -- TODO take into account 22 width already consumed by timestamp
            -- TODO move render to putMessage? putMessageR?
            let value = render columns thing
            !value' <- evaluate value
            putMessage context (Message now SeverityDebug label (Just value'))<|MERGE_RESOLUTION|>--- conflicted
+++ resolved
@@ -161,10 +161,6 @@
 import Core.Text.Rope
 import Core.Text.Utilities
 
-<<<<<<< HEAD
-
-data Message = Message TimeStamp Verbosity Rope (Maybe Rope)
-=======
 data Message = Message TimeStamp Severity Rope (Maybe Rope)
 
 data Severity
@@ -173,7 +169,6 @@
     | SeverityWarn
     | SeverityInfo
     | SeverityDebug
->>>>>>> 9a476dfd
 
 putMessage :: Context τ -> Message -> IO ()
 putMessage context (Message now level text possiblelValue) = do
@@ -181,11 +176,7 @@
     start <- readMVar i
     let output = outputChannelFrom context
 
-<<<<<<< HEAD
-    let !display = case potentialValue of
-=======
     let display = case possiblelValue of
->>>>>>> 9a476dfd
             Just value ->
                 if containsCharacter '\n' value
                     then text <> " =\n" <> value
@@ -197,13 +188,8 @@
     atomically $ do
         writeTQueue output result
 
-<<<<<<< HEAD
-formatLogMessage :: TimeStamp -> TimeStamp -> Verbostiy -> Rope -> Rope
-formatLogMessage start now message =
-=======
 formatLogMessage :: TimeStamp -> TimeStamp -> Severity -> Rope -> Rope
 formatLogMessage start now severity message =
->>>>>>> 9a476dfd
     let !start' = unTimeStamp start
         !now' = unTimeStamp now
         !stampZ =
@@ -220,19 +206,12 @@
         -- I hate doing math in Haskell
         !elapsed = fromRational (toRational (now' - start') / 1e9) :: Fixed E3
 
-<<<<<<< HEAD
-        !color = case level of
-            Output -> emptyRope
-            Event -> intoEscapes dullWhite
-            Debug -> intoEscapes pureGrey
-=======
         !color = case severity of
             SeverityNone -> emptyRope
             SeverityCritical -> intoEscapes pureRed
             SeverityWarn -> intoEscapes pureYellow
             SeverityInfo -> intoEscapes dullWhite
             SeverityDebug -> intoEscapes pureGrey
->>>>>>> 9a476dfd
 
         !reset = intoEscapes resetColour
      in mconcat
