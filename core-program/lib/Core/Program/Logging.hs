--- conflicted
+++ resolved
@@ -153,16 +153,11 @@
 import Core.Text.Rope
 import Core.Text.Utilities
 
-<<<<<<< HEAD
 
 data Message = Message TimeStamp Verbosity Rope (Maybe Rope)
 
-putMessage :: Context τ -> Message -> IO ()
-putMessage context (Message now _ text potentialValue) = do
-=======
 putMessage :: Context τ -> Message -> IO ()
 putMessage context message@(Message now level text potentialValue) = do
->>>>>>> 3def32ff
     let i = startTimeFrom context
     start <- readMVar i
     let output = outputChannelFrom context
@@ -174,28 +169,16 @@
                     else text <> " = " <> value
             Nothing -> text
 
-<<<<<<< HEAD
-    let !result = formatLogMessage start now display
-=======
-    let result = formatLogMessage start now level display
->>>>>>> 3def32ff
+    let !result = formatLogMessage start now level display
 
     atomically $ do
         writeTQueue output result
 
-<<<<<<< HEAD
-formatLogMessage :: TimeStamp -> TimeStamp -> Rope -> Rope
+formatLogMessage :: TimeStamp -> TimeStamp -> Verbostiy -> Rope -> Rope
 formatLogMessage start now message =
     let !start' = unTimeStamp start
         !now' = unTimeStamp now
         !stampZ =
-=======
-formatLogMessage :: TimeStamp -> TimeStamp -> Verbosity -> Rope -> Rope
-formatLogMessage start now level message =
-    let start' = unTimeStamp start
-        now' = unTimeStamp now
-        stampZ =
->>>>>>> 3def32ff
             timePrint
                 [ Format_Hour
                 , Format_Text ':'
@@ -207,18 +190,14 @@
                 now
 
         -- I hate doing math in Haskell
-<<<<<<< HEAD
         !elapsed = fromRational (toRational (now' - start') / 1e9) :: Fixed E3
-=======
-        elapsed = fromRational (toRational (now' - start') / 1e9) :: Fixed E3
-
-        color = case level of
+
+        !color = case level of
             Output -> emptyRope
             Event -> intoEscapes dullWhite
             Debug -> intoEscapes pureGrey
 
-        reset = intoEscapes resetColour
->>>>>>> 3def32ff
+        !reset = intoEscapes resetColour
      in mconcat
             [ color
             , intoRope stampZ
