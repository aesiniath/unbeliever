--- conflicted
+++ resolved
@@ -5,11 +5,7 @@
 -- see: https://github.com/sol/hpack
 
 name:           core-program
-<<<<<<< HEAD
-version:        0.6.3.0
-=======
-version:        0.6.4.0
->>>>>>> 723d5073
+version:        0.6.5.0
 synopsis:       Opinionated Haskell Interoperability
 description:    A library to help build command-line programs, both tools and
                 longer-running daemons.
