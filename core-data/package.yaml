name: core-data
version: 0.2.1.11
synopsis: Convenience wrappers around common data structures and encodings
description: |
  Wrappers around common data structures and encodings.

  This is part of a library intended to ease interoperability and assist in
  building command-line programs, both tools and longer-running daemons.
  A list of features and some background to the library's design is contained
  in the
  <https://github.com/aesiniath/unbeliever/blob/master/README.markdown README>
  on GitHub.

stability: experimental
license: MIT
license-file: LICENSE
author: Andrew Cowie <istathar@gmail.com>
maintainer: Andrew Cowie <istathar@gmail.com>
copyright: © 2018-2021 Athae Eredh Siniath and Others
tested-with: GHC == 8.10.7
category: System
ghc-options: -Wall -Wwarn -fwarn-tabs
github: aesiniath/unbeliever

dependencies:
<<<<<<< HEAD
 - aeson >= 2.0.1
=======
 - aeson < 2.0
>>>>>>> a42a1fb6
 - base >= 4.11 && < 5
 - bytestring
 - containers
 - hashable >= 1.2 && < 1.4
 - prettyprinter >= 1.6.2
 - scientific
 - text
 - unordered-containers
 - vector
 - core-text >= 0.3.4

library:
  source-dirs: lib
  exposed-modules:
   - Core.Data
   - Core.Data.Structures
   - Core.Encoding
   - Core.Encoding.Json
  other-modules: []
<|MERGE_RESOLUTION|>--- conflicted
+++ resolved
@@ -23,11 +23,7 @@
 github: aesiniath/unbeliever
 
 dependencies:
-<<<<<<< HEAD
  - aeson >= 2.0.1
-=======
- - aeson < 2.0
->>>>>>> a42a1fb6
  - base >= 4.11 && < 5
  - bytestring
  - containers
