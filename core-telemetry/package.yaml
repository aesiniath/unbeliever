name: core-telemetry
<<<<<<< HEAD
version: 0.2.5.2
=======
version: 0.2.6.0
>>>>>>> 8cfa40e3
synopsis: Advanced telemetry
description: |
  This is part of a library to help build command-line programs, both tools and
  longer-running daemons.
  
  This package in particular adds helpers for recording telemetry for
  subsequent analysis. You can instrument your code with tracing and spans,
  and also emit events carrying arbitrary metadata. Backends are provided for
  structured logs, sending traces to observability services, or even just
  outputting the telemetry to console.
  
  See "Core.Telemetry.Observability" to get started.

stability: provisional
license: MIT
license-file: LICENSE
author: Andrew Cowie <istathar@gmail.com>
maintainer: Andrew Cowie <istathar@gmail.com>
copyright: © 2021-2022 Athae Eredh Siniath and Others
tested-with: GHC == 8.10.7
category: System
ghc-options: -Wall -Wwarn -fwarn-tabs
github: aesiniath/unbeliever

dependencies:
 - base >= 4.11 && < 5
 - bytestring
 - template-haskell >= 2.14 && < 3
 - text

library:
  dependencies:
   - async
   - core-text >= 0.3.7.1
   - core-data >= 0.3.6.0
   - core-program >= 0.5.0.2
   - exceptions
   - http-streams
   - io-streams
   - mtl
   - network-info
   - random
   - safe-exceptions
   - scientific
   - stm
   - time
   - unix
   - uuid-types
   - zlib
  source-dirs:
  - lib
  exposed-modules:
   - Core.Telemetry
   - Core.Telemetry.Console
   - Core.Telemetry.General
   - Core.Telemetry.Honeycomb
   - Core.Telemetry.Identifiers
   - Core.Telemetry.Observability
   - Core.Telemetry.Structured
  other-modules: []

extra-doc-files:
  - HoneycombTraceExample.png<|MERGE_RESOLUTION|>--- conflicted
+++ resolved
@@ -1,9 +1,5 @@
 name: core-telemetry
-<<<<<<< HEAD
-version: 0.2.5.2
-=======
 version: 0.2.6.0
->>>>>>> 8cfa40e3
 synopsis: Advanced telemetry
 description: |
   This is part of a library to help build command-line programs, both tools and
