--- conflicted
+++ resolved
@@ -1,9 +1,5 @@
 name: core-telemetry
-<<<<<<< HEAD
 version: 0.1.10.0
-=======
-version: 0.1.9.4
->>>>>>> c358dd2c
 synopsis: Advanced telemetry
 description: |
   This is part of a library to help build command-line programs, both tools and
