name: core-telemetry
<<<<<<< HEAD
version: 0.2.0.5
=======
version: 0.2.3.2
>>>>>>> 004e21ec
synopsis: Advanced telemetry
description: |
  This is part of a library to help build command-line programs, both tools and
  longer-running daemons.
  
  This package in particular adds helpers for recording telemetry for
  subsequent analysis. You can instrument your code with tracing and spans,
  and also emit events carrying arbitrary metadata. Backends are provided for
  structured logs, sending traces to observability services, or even just
  outputting the telemetry to console.
  
  See "Core.Telemetry.Observability" to get started.

stability: provisional
license: MIT
license-file: LICENSE
author: Andrew Cowie <istathar@gmail.com>
maintainer: Andrew Cowie <istathar@gmail.com>
copyright: © 2021-2022 Athae Eredh Siniath and Others
tested-with: GHC == 8.10.7
category: System
ghc-options: -Wall -Wwarn -fwarn-tabs
github: aesiniath/unbeliever

dependencies:
 - base >= 4.11 && < 5
 - bytestring
 - template-haskell >= 2.14 && < 3
 - text

library:
  dependencies:
   - async
   - core-text >= 0.3.6.0
   - core-data >= 0.3.2.2
   - core-program >= 0.5.0
   - chronologique
   - exceptions
   - http-streams
   - io-streams
   - mtl
   - network-info
   - random
   - safe-exceptions
   - scientific
   - stm
   - unix
  source-dirs:
  - lib
  exposed-modules:
   - Core.Telemetry
   - Core.Telemetry.Console
   - Core.Telemetry.General
   - Core.Telemetry.Honeycomb
   - Core.Telemetry.Identifiers
   - Core.Telemetry.Observability
   - Core.Telemetry.Structured
  other-modules: []

extra-doc-files:
  - HoneycombTraceExample.png<|MERGE_RESOLUTION|>--- conflicted
+++ resolved
@@ -1,9 +1,5 @@
 name: core-telemetry
-<<<<<<< HEAD
-version: 0.2.0.5
-=======
-version: 0.2.3.2
->>>>>>> 004e21ec
+version: 0.2.3.3
 synopsis: Advanced telemetry
 description: |
   This is part of a library to help build command-line programs, both tools and
