cabal-version: 1.18

-- This file has been generated from package.yaml by hpack version 0.34.4.
--
-- see: https://github.com/sol/hpack

name:           core-telemetry
<<<<<<< HEAD
version:        0.2.3.3
=======
version:        0.2.3.6
>>>>>>> d4df44cb
synopsis:       Advanced telemetry
description:    This is part of a library to help build command-line programs, both tools and
                longer-running daemons.
                .
                This package in particular adds helpers for recording telemetry for
                subsequent analysis. You can instrument your code with tracing and spans,
                and also emit events carrying arbitrary metadata. Backends are provided for
                structured logs, sending traces to observability services, or even just
                outputting the telemetry to console.
                .
                See "Core.Telemetry.Observability" to get started.
category:       System
stability:      provisional
homepage:       https://github.com/aesiniath/unbeliever#readme
bug-reports:    https://github.com/aesiniath/unbeliever/issues
author:         Andrew Cowie <istathar@gmail.com>
maintainer:     Andrew Cowie <istathar@gmail.com>
copyright:      © 2021-2022 Athae Eredh Siniath and Others
license:        MIT
license-file:   LICENSE
build-type:     Simple
tested-with:
    GHC == 8.10.7
extra-doc-files:
    HoneycombTraceExample.png

source-repository head
  type: git
  location: https://github.com/aesiniath/unbeliever

library
  exposed-modules:
      Core.Telemetry
      Core.Telemetry.Console
      Core.Telemetry.General
      Core.Telemetry.Honeycomb
      Core.Telemetry.Identifiers
      Core.Telemetry.Observability
      Core.Telemetry.Structured
  hs-source-dirs:
      lib
  ghc-options: -Wall -Wwarn -fwarn-tabs
  build-depends:
      async
    , base >=4.11 && <5
    , bytestring
    , core-data >=0.3.3.1
    , core-program >=0.5.0.2
    , core-text >=0.3.7.1
    , exceptions
    , http-streams
    , io-streams
    , mtl
    , network-info
    , random
    , safe-exceptions
    , scientific
    , stm
    , template-haskell >=2.14 && <3
    , text
    , unix
    , zlib
  default-language: Haskell2010<|MERGE_RESOLUTION|>--- conflicted
+++ resolved
@@ -5,11 +5,7 @@
 -- see: https://github.com/sol/hpack
 
 name:           core-telemetry
-<<<<<<< HEAD
-version:        0.2.3.3
-=======
-version:        0.2.3.6
->>>>>>> d4df44cb
+version:        0.2.3.7
 synopsis:       Advanced telemetry
 description:    This is part of a library to help build command-line programs, both tools and
                 longer-running daemons.
