{-# LANGUAGE BangPatterns #-}
{-# LANGUAGE FlexibleInstances #-}
{-# LANGUAGE GeneralisedNewtypeDeriving #-}
{-# LANGUAGE ImportQualifiedPost #-}
{-# LANGUAGE OverloadedStrings #-}
{-# LANGUAGE QuasiQuotes #-}
{-# LANGUAGE RankNTypes #-}
{-# LANGUAGE ScopedTypeVariables #-}
{-# OPTIONS_HADDOCK prune #-}

{- |
Traditional \"monitoring\" systems were concerned with gathering together obscene
quantities of metrics and graphing them. This makes for /very/ pretty billboard
displays in Network Operations Centers which impress visitors tremendously,
but (it turns out) are of limited use when actually trying to troubleshoot
problems or improve the performance of our systems.  We all put a lot of
effort into trying to detect anamolies but really, despite person-centuries of
effort, graphing raw system metrics doesn't get us as far as we would have liked.

Experience with large-scale distributed systems has led to the insight that
what you need is to be able to trace the path a request takes as it moves
through a system, correlating and comparing this trace to others like it. This
has led to the modern \"observability\" movement, more concerned with metrics
which descirbe user-visible experience, service levels, error budgets, and
being able to do ad-hoc analysis of evolving situations.

This library aims to support both models of using telemetry, with the primary
emphasis being on the /traces/ and /spans/ that can be connected together by
an observability tool.

= Usage

To use this capability, first you need to initialize the telemetry subsystem
with an appropriate exporter:

@
import "Core.Program"
import "Core.Telemetry"

main :: 'IO' ()
main = do
    context <- 'Core.Program.Execute.configure' \"1.0\" 'Core.Program.Execute.None' ('simpleConfig' [])
    context' <- 'initializeTelemetry' ['Core.Telemetry.Console.consoleExporter', 'Core.Telemetry.Structured.structuredExporter', 'Core.Telemetry.Honeycomb.honeycombExporter'] context
    'Core.Program.Execute.executeWith' context' program
@

Then when you run your program you can pick the exporter:

@
\$ __burgerservice --telemetry=structured__
@

to activate sending telemetry, in this case, to the console in the form of
structured JSON logs. Other exporters add additional command-line options with
which to configure how and where the metrics will be sent.

= Traces and Spans

At the top of your program or request loop you need to start a new trace (with
'beginTrace') or continue one inherited from another service (with
'usingTrace'):

@
program :: 'Core.Program.Execute.Program' 'Core.Program.Execute.None' ()
program = do
    'beginTrace' $ do
        'encloseSpan' \"Service request\" $ do

            -- do stuff!

            ...

            obs <- currentSkyObservation
            temp <- currentAirTemperature

            ...

            -- add appropriate telemetry values to the span
            'telemetry'
                [ 'metric' \"sky_colour\" (colourFrom obs)
                , 'metric' \"temperature" temp
                ]
@

will result in @sky_colour=\"Blue\"@ and @temperature=26.1@ or whatever being
sent by the telemetry system to the observability service that's been
activated.

The real magic here is that spans /nest/. As you go into each subcomponent on
your request path you can again call 'encloseSpan' creating a new span, which
can have its own telemetry:

@
currentSkyObservation :: 'Core.Program.Execute.Program' 'Core.Program.Execute.None' Observation
currentSkyObservation = do
    'encloseSpan' "Observe sky" $ do
        ...

        'telemetry'
            [ 'metric' \"radar_frequency\" freq
            , 'metric' \"cloud_cover\" blockageLevel
            ]

        'pure' result
@

Any metrics added before entering the new span will be inherited by the
subspan and sent when it finishes so you don't have to keep re-attaching data
if it's common across all the spans in your trace.

= Events

In other circumstances you will just want to send metrics:

@
        -- not again!
        'sendEvent' \"Cat meowed\"
            [ 'metric' \"room\" (\"living room\" :: 'Rope')
            , 'metric' "volume\" (127.44 :: 'Float') -- decibels
            , 'metric' \"apparently_hungry\" 'True'
            ]
@

will result in @room=\"living room\"@, @volume=127.44@, and
@apparently_hungry=true@ being sent as you'd expect. Ordinarily when you call
'metric' you are passing in a variable that already has a type, but when
hardcoding literals like in this example (less common but not unheard of)
you'll need to add a type annotation.

You /do not/ have to call 'sendEvent' from within a span, but if you do
appropriate metadata will be added to help the observability system link the
event to the context of the span it occured during.

Either way, explicitly sending an event, or upon exiting a span, the telemetry
will be gathered up and sent via the chosen exporter and forwarded to the
observability or monitoring service you have chosen.
-}
module Core.Telemetry.Observability (
    -- * Initializing
    Exporter,
    initializeTelemetry,

    -- * Traces
    Trace (..),
    Span (..),
    beginTrace,
    usingTrace,
    usingTrace',
    setServiceName,

    -- * Spans
    Label,
    encloseSpan,
    setStartTime,

    -- * Creating telemetry
    MetricValue,
    Telemetry (metric),
    telemetry,

    -- * Events
    sendEvent,
    clearMetrics,
    clearTrace,
) where

import Control.Concurrent.MVar (modifyMVar_, newMVar, readMVar)
import Control.Concurrent.STM (atomically)
import Control.Concurrent.STM.TQueue (writeTQueue)
import Control.Exception.Safe qualified as Safe
import Core.Data.Clock
import Core.Data.Structures (Map, emptyMap, insertKeyValue)
import Core.Encoding.External
import Core.Encoding.Json
import Core.Program.Arguments
import Core.Program.Context
import Core.Program.Logging
import Core.System.Base (SomeException, liftIO)
import Core.Telemetry.Identifiers
import Core.Text.Rope
import Data.UUID.Types (UUID, toText)
import Core.Text.Utilities (oxford, quote)
import Data.ByteString qualified as B (ByteString)
import Data.ByteString.Lazy qualified as L (ByteString)
import Data.List qualified as List (foldl')
import Data.Scientific (Scientific)
import Data.Text qualified as T (Text)
import Data.Text.Lazy qualified as U (Text)
import Data.Time.Calendar (Day)
import Data.Time.Clock (UTCTime)
import Data.UUID.Types (UUID)
import GHC.Int
import GHC.Word
import System.Random (randomIO)

{- |
A telemetry value that can be sent over the wire. This is a wrapper around
JSON values of type string, number, or boolean. You create these using the
'metric' method provided by a 'Telemetry' instance and passing them to the
'telemetry' function in a span or 'sendEvent' if noting an event.
-}

-- a bit specific to Honeycomb's very limited data model, but what else is
-- there?
data MetricValue
    = MetricValue JsonKey JsonValue
    deriving (Show)

{- |
Record the name of the service that this span and its children are a part of.
A reasonable default is the name of the binary that's running, but frequently
you'll want to put something a bit more nuanced or specific to your
application. This is the overall name of the independent service, component,
or program complimenting the @label@ set when calling 'encloseSpan', which by
contrast descibes the name of the current phase, step, or even function name
within the overall scope of the \"service\".

This will end up as the @service.name@ parameter when exported.
-}

-- This field name appears to be very Honeycomb specific, but looking around
-- Open Telemmtry it was just a property floating around and regardless of
-- what it gets called it needs to get sent.
setServiceName :: Rope -> Program τ ()
setServiceName service = do
    context <- getContext
    let v = currentDatumFrom context
    liftIO $ do
        modifyMVar_
            v
            ( \datum -> do
                let datum' =
                        datum
                            { serviceNameFrom = Just service
                            }
                pure datum'
            )

{- |
Adaptor class to take primitive values and send them as metrics. The
underlying types are either strings, numbers, or boolean so any instance will
need to externalize and then convert to one of these three.

(this class is what allows us to act pass in what look like polymorphic lists
of metrics to 'telemetry' and 'sendEvent')
-}
class Telemetry σ where
    metric :: Rope -> σ -> MetricValue

instance Telemetry Int where
    metric k v = MetricValue (JsonKey k) (JsonNumber (fromIntegral v))

instance Telemetry Int32 where
    metric k v = MetricValue (JsonKey k) (JsonNumber (fromIntegral v))

instance Telemetry Int64 where
    metric k v = MetricValue (JsonKey k) (JsonNumber (fromIntegral v))

instance Telemetry Word32 where
    metric k v = MetricValue (JsonKey k) (JsonNumber (fromIntegral v))

instance Telemetry Word64 where
    metric k v = MetricValue (JsonKey k) (JsonNumber (fromIntegral v))

instance Telemetry Integer where
    metric k v = MetricValue (JsonKey k) (JsonNumber (fromInteger v))

-- HELP is this the efficient way to get to a Scientific?
instance Telemetry Float where
    metric k v = MetricValue (JsonKey k) (JsonNumber (fromRational (toRational v)))

-- HELP is this the efficient way to get to a Scientific?
instance Telemetry Double where
    metric k v = MetricValue (JsonKey k) (JsonNumber (fromRational (toRational v)))

instance Telemetry Scientific where
    metric k v = MetricValue (JsonKey k) (JsonNumber v)

instance Telemetry Rope where
    metric k v = MetricValue (JsonKey k) (JsonString v)

instance Telemetry String where
    metric k v = MetricValue (JsonKey k) (JsonString (intoRope v))

instance Telemetry () where
    metric k _ = MetricValue (JsonKey k) JsonNull

{- |
The usual warning about assuming the @ByteString@ is ASCII or UTF-8 applies
here. Don't use this to send binary mush.
-}
instance Telemetry B.ByteString where
    metric k v = MetricValue (JsonKey k) (JsonString (intoRope v))

{- |
The usual warning about assuming the @ByteString@ is ASCII or UTF-8 applies
here. Don't use this to send binary mush.
-}
instance Telemetry L.ByteString where
    metric k v = MetricValue (JsonKey k) (JsonString (intoRope v))

instance Telemetry T.Text where
    metric k v = MetricValue (JsonKey k) (JsonString (intoRope v))

instance Telemetry U.Text where
    metric k v = MetricValue (JsonKey k) (JsonString (intoRope v))

instance Telemetry Bool where
    metric k v = MetricValue (JsonKey k) (JsonBool v)

instance Telemetry JsonValue where
    metric k v = MetricValue (JsonKey k) v

{- |
Strip the constructor off if the value is Just, and send `null` if Nothing.

@since 0.2.5
-}
instance Telemetry σ => Telemetry (Maybe σ) where
    metric k v = case v of
        Nothing -> MetricValue (JsonKey k) JsonNull
        Just v' -> metric k v'

{- |
@since 0.2.5
-}
instance Telemetry UTCTime where
    metric k v = MetricValue (JsonKey k) (JsonString (formatExternal (intoTime v)))

{- |
<<<<<<< HEAD
@since 0.2.5
-}
instance Telemetry Day where
    metric k v = MetricValue (JsonKey k) (JsonString (formatExternal v))

{- |
@since 0.2.5
-}
instance Telemetry UUID where
    metric k v = MetricValue (JsonKey k) (JsonString (formatExternal v))
=======
@since 0.2.6
-}
instance Telemetry UUID where
    metric k v = MetricValue (JsonKey k) (JsonString (intoRope (toText v)))
>>>>>>> 8cfa40e3

{- |
Activate the telemetry subsystem for use within the
'Core.Program.Execute.Program' monad.

Each exporter specified here will add setup and configuration to the context,
including command-line options and environment variables needed as
approrpiate:

@
    context' <- 'initializeTelemetry' ['Core.Telemetry.Console.consoleExporter'] context
@

This will allow you to then select the appropriate backend at runtime:

@
\$ __burgerservice --telemetry=console__
@

which will result in it spitting out metrics as it goes,

@
  calories = 667.0
  flavour = true
  meal_name = "hamburger"
  precise = 45.0
@

and so on.
-}
initializeTelemetry :: [Exporter] -> Context τ -> IO (Context τ)
initializeTelemetry exporters1 context =
    let exporters0 = initialExportersFrom context
        exporters2 = exporters0 ++ exporters1

        codenames =
            fmap (\name -> singletonRope '"' <> name <> singletonRope '"')
                . fmap codenameFrom
                $ exporters2

        config0 = initialConfigFrom context
        config1 =
            appendOption
                ( Option
                    "telemetry"
                    Nothing
                    (Value "EXPORTER")
                    ( [quote|
                    Turn on telemetry. Tracing data and metrics from events
                    will be forwarded via the specified exporter. Valid values
                    are
                      |]
                        <> oxford codenames
                    )
                )
                config0

        config2 = List.foldl' f config1 exporters2
     in pure
            ( context
                { initialConfigFrom = config2
                , initialExportersFrom = exporters2
                }
            )
  where
    -- This doesn't actually setup the telemetry processor; that's done in
    -- executeAction. Here we're setting up each  of the exporters so they
    -- show up in --help. When we process command-line arguments we'll find
    -- out which exporter was activated, if any.
    f :: Config -> Exporter -> Config
    f config exporter =
        let setup = setupConfigFrom exporter
         in setup config

type Label = Rope

{- |
Begin a span.

You need to call this from within the context of a trace, which is established
either by calling `beginTrace` or `usingTrace` somewhere above this point in
the program.

You can nest spans as you make your way through your program, which means each
span has a parent (except for the first one, which is the root span) In the
context of a trace, allows an observability tool to reconstruct the sequence
of events and to display them as a nested tree correspoding to your program
flow.

The current time will be noted when entering the 'Program' this span encloses,
and its duration recorded when the sub @Program@ exits. Start time, duration,
the unique identifier of the span (generated for you), the identifier of the
parent, and the unique identifier of the overall trace will be appended as
metadata points and then sent to the telemetry channel.
-}
encloseSpan :: Label -> Program z a -> Program z a
encloseSpan label action = do
    context <- getContext

    liftIO $ do
        -- prepare new span
        start <- getCurrentTimeNanoseconds

        rand <- randomIO :: IO Word16

        let unique = createIdentifierSpan start rand

        subProgram context $ do
            internal ("Enter " <> label)
            internal ("span = " <> unSpan unique)

        -- slightly tricky: create a new Context with a new MVar with an
        -- forked copy of the current Datum, creating the nested span.
        let v = currentDatumFrom context
        datum <- readMVar v

        let datum' =
                datum
                    { spanIdentifierFrom = Just unique
                    , spanNameFrom = label
                    , spanTimeFrom = start
                    , parentIdentifierFrom = spanIdentifierFrom datum
                    }

        v2 <- newMVar datum'

        let context2 =
                context
                    { currentDatumFrom = v2
                    }

        -- execute nested program. We have to use try (c.f. catch) so that if
        -- an exception has occurred we still enqueue the telemetry datum
        -- before bailing out.
        result :: Either SomeException a <-
            Safe.try
                (subProgram context2 action)

        subProgram context $ do
            internal ("Leave " <> label)

        -- extract the Datum as it stands after running the action, finalize
        -- with its duration, and send it. Note that we don't use the original
        -- start time as it may have been overwritten.
        finish <- getCurrentTimeNanoseconds
        datum2 <- readMVar v2
        let start2 = spanTimeFrom datum2
        let datum2' =
                datum2
                    { durationFrom = Just (unTime finish - unTime start2)
                    }

        let tel = telemetryChannelFrom context

        atomically $ do
            writeTQueue tel (Just datum2')

        -- now back to your regularly scheduled Haskell program
        case result of
            Left e -> Safe.throw e
            Right value -> pure value

{- |
Start a new trace. A random identifier will be generated.

You /must/ have a single \"root span\" immediately below starting a new trace.

@
program :: 'Core.Program.Execute.Program' 'Core.Program.Execute.None' ()
program = do
    'beginTrace' $ do
        'encloseSpan' \"Service Request\" $ do
            ...
@
-}
beginTrace :: Program τ α -> Program τ α
beginTrace action = do
    now <- liftIO $ do
        getCurrentTimeNanoseconds

    rand <- liftIO $ do
        (randomIO :: IO Word16)

    let trace = createIdentifierTrace now rand hostMachineIdentity

    internal "Begin trace"
    internal ("trace = " <> unTrace trace)

    encloseTrace trace Nothing action

{- |
Continue an existing trace using a 'Trace' identifier and parent 'Span'
identifier sourced externally. This is the most common case. Internal services
that play a part of a larger request will inherit a job identifier, sequence
number, or other externally supplied unique code. Even an internet-facing web
service might have a correlation ID provided by the outside load balancers.

@
program :: 'Core.Program.Execute.Program' 'Core.Program.Execute.None' ()
program = do

    -- do something that gets the trace ID
    trace <- ...

    -- and something to get the parent span ID
    parent <- ...

    'usingTrace' ('Trace' trace) ('Span' parent) $ do
        'encloseSpan' \"Internal processing\" $ do
            ...
@

@since 0.2.0
-}
usingTrace :: Trace -> Span -> Program τ α -> Program τ α
usingTrace trace parent action = do
    internal "Using trace"
    internal ("trace = " <> unTrace trace)
    internal ("parent = " <> unSpan parent)

    encloseTrace trace (Just parent) action

{- |
Create a new trace with the specified 'Trace' identifier. Unlike 'usingTrace'
this does /not/ set the parent 'Span' identifier, thereby marking this as a
new trace and causing the first span enclosed within this trace to be
considered the \"root\" span of the trace. This is unusual and should only
expected to be used in concert with the 'setIdentifierSpan' override to create
a root spans in asynchronous processes /after/ all the child spans have
already been composed and sent.

Most times, you don't need this. You're much better off using 'beginTrace' to
create a root span. However, life is not kind, and sometimes bad things happen
to good abstractions. Maybe you're tracing your build system, which isn't
obliging enough to be all contained in one Haskell process, but is a
half-dozen steps shotgunned across several different processes. In situations
like this, it's useful to be able to generate a 'Trace' identifier and 'Span'
identifier, use that as the parent across several different process
executions, hanging children spans off of this as you go, then manually send
up the root span at the end of it all.

@
    trace <- ...
    unique <- ...

    -- many child spans in other processes have used these as trace
    -- identifiers and parent span identifier. Now form the root span thereby
    -- finishing the trace.

    'usingTrace'' trace $ do
        'encloseSpan' \"Launch Missiles\" $ do
            'setStartTime' start
            'setIdentifierSpan' unique
            'telemetry'
                [ 'metric' ...
                ]
@

@since 0.2.1
-}
usingTrace' :: Trace -> Program τ α -> Program τ α
usingTrace' trace action = do
    internal "Using trace"
    internal ("trace = " <> unTrace trace)

    encloseTrace trace Nothing action

encloseTrace :: Trace -> Maybe Span -> Program τ α -> Program τ α
encloseTrace trace possibleParent action = do
    context <- getContext

    liftIO $ do
        -- prepare new span
        let v = currentDatumFrom context
        datum <- readMVar v

        let datum2 =
                datum
                    { traceIdentifierFrom = Just trace
                    , spanIdentifierFrom = possibleParent
                    }

        -- fork the Context
        v2 <- newMVar datum2

        let context2 =
                context
                    { currentDatumFrom = v2
                    }

        -- execute nested program
        subProgram context2 action

{- |
Add measurements to the current span.

@
        'telemetry'
            [ 'metric' \"calories\" (667 :: 'Int')
            , 'metric' \"precise\" measurement
            , 'metric' \"meal_name\" ("hamburger" :: 'Rope')
            , 'metric' \"flavour\" 'True'
            ]
@

The 'metric' function is a method provided by instances of the 'Telemetry'
typeclass which is mostly a wrapper around constructing key/value pairs
suitable to be sent as measurements up to an observability service.
-}
telemetry :: [MetricValue] -> Program τ ()
telemetry values = do
    context <- getContext

    liftIO $ do
        -- get the map out
        let v = currentDatumFrom context
        modifyMVar_
            v
            ( \datum -> do
                let meta = attachedMetadataFrom datum

                -- update the map
                let meta' = List.foldl' f meta values

                -- replace the map back into the Datum (and thereby back into the
                -- Context), updating it
                let datum' =
                        datum
                            { attachedMetadataFrom = meta'
                            }
                pure datum'
            )
  where
    f :: Map JsonKey JsonValue -> MetricValue -> Map JsonKey JsonValue
    f acc (MetricValue k@(JsonKey text) v) =
        if nullRope text
            then error "Empty metric field name not allowed"
            else insertKeyValue k v acc

{- |
Record telemetry about an event. Specify a label for the event and then
whichever metrics you wish to record.

The emphasis of this package is to create traces and spans. There are,
however, times when you just want to send telemetry about an event. You can
use 'sendEvent' to accomplish this.

If you do call 'sendEvent' within an enclosing span created with 'encloseSpan'
(the usual and expected use case) then this event will be \"linked\" to this
span so that the observability tool can display it attached to the span in the
in which it occured.

@
        'sendEvent'
            "Make tea"
            [ 'metric' \"sugar\" 'False'
            ]
@
-}
sendEvent :: Label -> [MetricValue] -> Program τ ()
sendEvent label values = do
    context <- getContext

    liftIO $ do
        now <- getCurrentTimeNanoseconds
        -- get the map out
        let v = currentDatumFrom context
        datum <- readMVar v

        let meta = attachedMetadataFrom datum

        -- update the map
        let meta' = List.foldl' f meta values
        -- replace the map back into the Datum and queue for sending
        let datum' =
                datum
                    { spanNameFrom = label
                    , spanIdentifierFrom = Nothing
                    , parentIdentifierFrom = spanIdentifierFrom datum
                    , spanTimeFrom = now
                    , attachedMetadataFrom = meta'
                    }

        let tel = telemetryChannelFrom context
        atomically $ do
            writeTQueue tel (Just datum')
  where
    f :: Map JsonKey JsonValue -> MetricValue -> Map JsonKey JsonValue
    f acc (MetricValue k@(JsonKey text) v) =
        if nullRope text
            then error "Empty metric field name not allowed"
            else insertKeyValue k v acc

-- get current time after digging out datum and override spanTimeFrom before
-- sending Datum

{- |
Override the start time of the current span.

Under normal circumstances this shouldn't be necessary. The start and end of a
span are recorded automatically when calling 'encloseSpan'. Observabilty tools
are designed to be used live; traces and spans should be created in real time
in your code.
-}
setStartTime :: Time -> Program τ ()
setStartTime time = do
    context <- getContext

    liftIO $ do
        -- get the map out
        let v = currentDatumFrom context
        modifyMVar_
            v
            (\datum -> pure datum{spanTimeFrom = time})

{- |
Reset the accumulated metadata metrics to the emtpy set.

This isn't something you'd need in normal circumstances, as inheriting
contextual metrics from surrounding code is usually what you want. But if you
have a significant change of setting then clearing the attached metadata may
be appropriate; after all, observability tools visualizing a trace will show
you the context an event was encountered in.
-}
clearMetrics :: Program τ ()
clearMetrics = do
    context <- getContext

    liftIO $ do
        -- get the map out
        let v = currentDatumFrom context
        modifyMVar_
            v
            ( \datum ->
                pure
                    datum
                        { attachedMetadataFrom = emptyMap
                        }
            )

{- |
Reset the program context so that the currently executing program is no longer
within a trace or span.

This is specifically for the occasion where you have forked a new thread but
have not yet received the event which would occasion starting a new trace.

The current "service name" associated with this execution thread is preserved
(usually this is set once per process at startup or once with 'setServiceName'
and having to reset it everytime you call this would be silly).

@since 0.2.4
-}
clearTrace :: Program τ ()
clearTrace = do
    context <- getContext

    liftIO $ do
        let v = currentDatumFrom context
        modifyMVar_
            v
            ( \datum -> do
                let name = serviceNameFrom datum
                pure
                    emptyDatum
                        { serviceNameFrom = name
                        }
            )<|MERGE_RESOLUTION|>--- conflicted
+++ resolved
@@ -178,7 +178,6 @@
 import Core.System.Base (SomeException, liftIO)
 import Core.Telemetry.Identifiers
 import Core.Text.Rope
-import Data.UUID.Types (UUID, toText)
 import Core.Text.Utilities (oxford, quote)
 import Data.ByteString qualified as B (ByteString)
 import Data.ByteString.Lazy qualified as L (ByteString)
@@ -328,23 +327,16 @@
     metric k v = MetricValue (JsonKey k) (JsonString (formatExternal (intoTime v)))
 
 {- |
-<<<<<<< HEAD
-@since 0.2.5
+@since 0.2.6
 -}
 instance Telemetry Day where
     metric k v = MetricValue (JsonKey k) (JsonString (formatExternal v))
 
 {- |
-@since 0.2.5
+@since 0.2.6
 -}
 instance Telemetry UUID where
     metric k v = MetricValue (JsonKey k) (JsonString (formatExternal v))
-=======
-@since 0.2.6
--}
-instance Telemetry UUID where
-    metric k v = MetricValue (JsonKey k) (JsonString (intoRope (toText v)))
->>>>>>> 8cfa40e3
 
 {- |
 Activate the telemetry subsystem for use within the
